#!/usr/bin/env bash
set -e
set -u
set -o pipefail

stage=1
stop_stage=100
n_proc=8

data_dir_prefix=/home/jeeweonj/corpora/voxcelebs # root dir to save datasets.

trg_dir=data

. utils/parse_options.sh
. db.sh
. path.sh
. cmd.sh

log() {
    local fname=${BASH_SOURCE[1]##*/}
    echo -e "$(date '+%Y-%m-%dT%H:%M:%S') (${fname}:${BASH_LINENO[0]}:${FUNCNAME[1]}) $*"
}



if [ -z ${data_dir_prefix} ]; then
    log "Root dir for dataset not defined, setting to ${MAIN_ROOT}/egs2/voxceleb"
    data_dir_prefix=${MAIN_ROOT}/egs2/voxceleb
fi

if [ ${stage} -le 1 ] && [ ${stop_stage} -ge 1 ]; then
    echo "stage 1: Text Data Download and Extract"
    if [ ! -x /usr/bin/wget ]; then
        echo "Cannot execute wget. wget is required for download."
        exit 3
    fi

    # download Vox1-O eval protocol
    if [ ! -f "${data_dir_prefix}/veri_test2.txt" ]; then
        echo "Download Vox1-O cleaned eval protocol."
        wget -P ${data_dir_prefix} https://www.robots.ox.ac.uk/~vgg/data/voxceleb/meta/veri_test2.txt
    else
       echo "Skip downloading Vox1-O cleaned eval protocol."
    fi

    # download VoxCeleb1 devset txt data
    if [ ! -f ${data_dir_prefix}/vox1_dev_txt.zip ]; then
        wget -P ${data_dir_prefix} https://mm.kaist.ac.kr/datasets/voxceleb/data/vox1_dev_txt.zip
    else
        echo "Voxceleb1 devset txt data exists. Skip download."
    fi

    # download VoxCeleb1 testset txt data
    if [ ! -f ${data_dir_prefix}/vox1_test_txt.zip ]; then
        wget -P ${data_dir_prefix} https://mm.kaist.ac.kr/datasets/voxceleb/data/vox1_test_txt.zip
    else
        echo "Voxceleb1 testset txt data exists. Skip download."
    fi

    # download VoxCeleb2 devset txt data
    if [ ! -f ${data_dir_prefix}/vox2_dev_txt.zip ]; then
        # -c for the case when download is incomplete
        # (to continue download when the script is ran again)
        wget -P ${data_dir_prefix} -c https://mm.kaist.ac.kr/datasets/voxceleb/data/vox2_dev_txt.zip
    else
        echo "Voxceleb2 devset txt data exists. Skip download."
    fi


    if [ -d ${data_dir_prefix}/txt ]; then
        rm -rf ${data_dir_prefix}/txt
    fi

    echo "Extracting VoxCeleb1 test set text data."
    unzip -q ${data_dir_prefix}/vox1_test_txt.zip -d ${data_dir_prefix}
    if [ ! -d "${data_dir_prefix}/voxceleb1/test" ]; then
        mkdir -p ${data_dir_prefix}/voxceelb1/test
    fi
    mv ${data_dir_prefix}/txt ${data_dir_prefix}/voxceleb1/test

    echo "Extracting VoxCeleb1 development set text data."
    unzip -q ${data_dir_prefix}/vox1_dev_txt.zip -d ${data_dir_prefix}
    if [ ! -d ${data_dir_prefix}/voxceleb1/dev ]; then
        mkdir -p ${data_dir_prefix}/voxceelb1/dev
    fi
    mv ${data_dir_prefix}/txt ${data_dir_prefix}/voxceleb1/dev

    echo "Extracting VoxCeleb2 text data."
    unzip -q ${data_dir_prefix}/vox2_dev_txt.zip -d ${data_dir_prefix}
    if [ ! -d ${data_dir_prefix}/voxceleb2/dev ]; then
        mkdir -p ${data_dir_prefix}/voxceelb2/dev
   fi
    mv ${data_dir_prefix}/txt ${data_dir_prefix}/voxceleb2/dev

    echo "Stage 1, DONE."
fi

if [ ${stage} -le 2 ] && [ ${stop_stage} -ge 2 ]; then
    echo "Stage 2: Convert text data to audio by crawling YouTube."
    if [ ! -d "${data_dir_prefix}/voxceleb1/test" ]; then
        python local/crawl_voxcelebs_mp.py --root_dir ${data_dir_prefix}/voxceleb1/test --n_proc ${n_proc}
    else
        echo "Skipping VoxCeleb1 test set crawling because 'voxceleb1' folder exists. If you want to crawl voxceleb1 (e.g., stopped during crawling), remove 'voxceleb1/test' folder"
    fi

    if [ ! -d ${data_dir_prefix}/voxceleb1/dev ]; then
        python local/crawl_voxcelebs_mp.py --root_dir ${data_dir_prefix}/voxceleb1/dev --n_proc ${n_proc}
    else
        echo "Skipping VoxCeleb1 development set crawling because 'voxceleb1' folder exists. If you want to crawl voxceleb1 (e.g., stopped during crawling), remove 'voxceleb1/dev' folder"
    fi


    if [ ! -d ${data_dir_prefix}/voxceleb2/dev ]; then
        python local/crawl_voxcelebs_mp.py --root_dir ${data_dir_prefix}/voxceleb2/dev --n_proc ${n_proc}
    else
        echo "Skipping VoxCeleb2 crawling because 'voxceleb2/dev' folder exists. If you want to crawl voxceleb2 (e.g., stopped during crawling), remove 'voxceleb2/dev' folder"
    fi
    echo "Stage 2, DONE."
fi

if [ ${stage} -le 3 ] && [ ${stop_stage} -ge 3 ]; then
    echo "Stage 3: Download Musan and RIR_NOISES for augmentation."

    if [ ! -f ${data_dir_prefix}/rirs_noises.zip ]; then
        wget -P ${data_dir_prefix} -c http://www.openslr.org/resources/28/rirs_noises.zip
    else
        echo "RIRS_NOISES exists. Skip download."
    fi

    if [ ! -f ${data_dir_prefix}/musan.tar.gz ]; then
        wget -P ${data_dir_prefix} -c http://www.openslr.org/resources/17/musan.tar.gz
    else
        echo "Musan exists. Skip download."
    fi

    if [ -d ${data_dir_prefix}/RIRS_NOISES ]; then
        echo "Skip extracting RIRS_NOISES"
    else
        echo "Extracting RIR augmentation data."
        unzip -q ${data_dir_prefix}/rirs_noises.zip -d ${data_dir_prefix}
    fi

    if [ -d ${data_dir_prefix}/musan ]; then
        echo "Skip extracting Musan"
    else
        echo "Extracting Musan noise augmentation data."
        tar -zxvf ${data_dir_prefix}/musan.tar.gz -C ${data_dir_prefix}
    fi

    # make scp files
    for x in music noise speech; do
        find ${data_dir_prefix}/musan/${x} -iname "*.wav" > ${data_dir_prefix}/musan_${x}.scp
    done
<<<<<<< HEAD
=======

    # Use small and medium rooms, leaving out largerooms.
    # Similar setup to Kaldi and VoxCeleb_trainer.
>>>>>>> 838c4588
    find ${data_dir_prefix}/RIRS_NOISES/simulated_rirs/mediumroom -iname "*.wav" > ${data_dir_prefix}/rirs.scp
    find ${data_dir_prefix}/RIRS_NOISES/simulated_rirs/smallroom -iname "*.wav" >> ${data_dir_prefix}/rirs.scp
    echo "Stage 3, DONE."
fi

if [ ${stage} -le 4 ] && [ ${stop_stage} -ge 4 ]; then
    echo "Change into kaldi-style feature."
    mkdir -p ${trg_dir}/voxceleb1_test
    mkdir -p ${trg_dir}/voxceleb1_dev
    mkdir -p ${trg_dir}/voxceleb2_dev
    python local/data_prep.py --src "${data_dir_prefix}/voxceleb1/test" --dst "${trg_dir}/voxceleb1_test"
    python local/data_prep.py --src "${data_dir_prefix}/voxceleb1/dev" --dst "${trg_dir}/voxceleb1_dev"
    python local/data_prep.py --src "${data_dir_prefix}/voxceleb2/dev" --dst "${trg_dir}/voxceleb2_dev"

    for f in wav.scp utt2spk spk2utt; do
        sort ${trg_dir}/voxceleb1_test/${f} -o ${trg_dir}/voxceleb1_test/${f}
        sort ${trg_dir}/voxceleb1_dev/${f} -o ${trg_dir}/voxceleb1_dev/${f}
        sort ${trg_dir}/voxceleb2_dev/${f} -o ${trg_dir}/voxceleb2_dev/${f}
    done

    # combine VoxCeleb 1 and 2 dev sets for combined training set.
    mkdir -p ${trg_dir}/voxceleb12_devs
    for f in wav.scp utt2spk spk2utt; do
        cat ${trg_dir}/voxceleb1_dev/${f} >> ${trg_dir}/voxceleb12_devs/${f}
        cat ${trg_dir}/voxceleb2_dev/${f} >> ${trg_dir}/voxceleb12_devs/${f}
        sort ${trg_dir}/voxceleb12_devs/${f} -o ${trg_dir}/voxceleb12_devs/${f}
    done

    # make test trial compatible with ESPnet.
    python local/convert_trial.py --trial ${data_dir_prefix}/veri_test2.txt --scp ${trg_dir}/voxceleb1_test/wav.scp --out ${trg_dir}/voxceleb1_test

    echo "Stage 4, DONE."

fi<|MERGE_RESOLUTION|>--- conflicted
+++ resolved
@@ -151,12 +151,9 @@
     for x in music noise speech; do
         find ${data_dir_prefix}/musan/${x} -iname "*.wav" > ${data_dir_prefix}/musan_${x}.scp
     done
-<<<<<<< HEAD
-=======
 
     # Use small and medium rooms, leaving out largerooms.
     # Similar setup to Kaldi and VoxCeleb_trainer.
->>>>>>> 838c4588
     find ${data_dir_prefix}/RIRS_NOISES/simulated_rirs/mediumroom -iname "*.wav" > ${data_dir_prefix}/rirs.scp
     find ${data_dir_prefix}/RIRS_NOISES/simulated_rirs/smallroom -iname "*.wav" >> ${data_dir_prefix}/rirs.scp
     echo "Stage 3, DONE."
