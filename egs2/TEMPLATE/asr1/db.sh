# Set the path of your corpus
# "downloads" means the corpus can be downloaded by the recipe automatically

AISHELL=downloads
AN4=downloads
DIRHA_ENGLISH_PHDEV=
DIRHA_WSJ=
DIRHA_WSJ_PROCESSED="${PWD}/data/local/dirha_wsj_processed"  # Output file path
DNS=
WSJ0=
WSJ1=
WSJCAM0=
REVERB=
REVERB_OUT="${PWD}/REVERB"  # Output file path
CHIME3=
CHIME4=
CSJDATATOP=
CSJVER=dvd  ## Set your CSJ format (dvd or usb).
            ## Usage    :
            ## Case DVD : We assume CSJ DVDs are copied in this directory with the names dvd1, dvd2,...,dvd17.
            ##            Neccesary directory is dvd3 - dvd17.
            ##            e.g. $ ls $CSJDATATOP(DVD) => 00README.txt dvd1 dvd2 ... dvd17
            ##
            ## Case USB : Neccesary directory is MORPH/SDB and WAV
            ##            e.g. $ ls $CSJDATATOP(USB) => 00README.txt DOC MORPH ... WAV fileList.csv
            ## Case merl :MERL setup. Neccesary directory is WAV and sdb
CSMSC=downloads
HKUST1=
HKUST2=
LABOROTV=
TEDXJP=
LIBRISPEECH=
MINI_LIBRISPEECH=downloads
LIBRITTS=
LJSPEECH=downloads
NSC=
JSSS=downloads
JSUT=downloads
JVS=downloads
SPGISPEECH=
SWBD=
TIMIT=$(realpath ../../../../TIMIT)
VOXFORGE=downloads
AMI=
COMMONVOICE=downloads
BABEL_101=
BABEL_102=
BABEL_103=
BABEL_104=
BABEL_105=
BABEL_106=
BABEL_107=
BABEL_201=
BABEL_202=
BABEL_203=
BABEL_204=
BABEL_205=
BABEL_206=
BABEL_207=
BABEL_301=
BABEL_302=
BABEL_303=
BABEL_304=
BABEL_305=
BABEL_306=
BABEL_307=
BABEL_401=
BABEL_402=
BABEL_403=
BABEL_404=
PUEBLA_NAHUATL=
TEDLIUM3=downloads
VCTK=downloads
VIVOS=downloads
YESNO=downloads
YOLOXOCHITL_MIXTEC=downloads
HOW2_TEXT=downloads/how2-300h-v1
HOW2_FEATS=downloads/fbank_pitch_181516
ZEROTH_KOREAN=downloads
JAVA=downloads
RU_OPEN_STT=downloads
GIGASPEECH=
NOISY_SPEECH=
NOISY_REVERBERANT_SPEECH=
SUNDA=downloads

# For only JHU environment
if [[ "$(hostname -d)" == clsp.jhu.edu ]]; then
    AISHELL=
    AN4=
    DIRHA_ENGLISH_PHDEV=
    DIRHA_WSJ=
    DIRHA_WSJ_PROCESSED="${PWD}/data/local/dirha_wsj_processed"  # Output file path
    DNS=
    WSJ0=
    WSJ1=
    WSJCAM0=/export/corpora3/LDC/LDC95S24/wsjcam0
    REVERB=/export/corpora5/REVERB_2014/REVERB
    REVERB_OUT="${PWD}/REVERB"  # Output file path
    CHIME3=
    CHIME4=
    CSJDATATOP=/export/corpora5/CSJ/USB
    CSJVER=usb  ## Set your CSJ format (dvd or usb).
                ## Usage    :
                ## Case DVD : We assume CSJ DVDs are copied in this directory with the names dvd1, dvd2,...,dvd17.
                ##            Neccesary directory is dvd3 - dvd17.
                ##            e.g. $ ls $CSJDATATOP(DVD) => 00README.txt dvd1 dvd2 ... dvd17
                ##
                ## Case USB : Neccesary directory is MORPH/SDB and WAV
                ##            e.g. $ ls $CSJDATATOP(USB) => 00README.txt DOC MORPH ... WAV fileList.csv
                ## Case merl :MERL setup. Neccesary directory is WAV and sdb
    CSMSC=downloads
    HKUST1=
    HKUST2=
    LABOROTV=
    TEDXJP=
    LIBRISPEECH=
    MINI_LIBRISPEECH=downloads
    LIBRITTS=
    LJSPEECH=downloads
    JSSS=downloads
    JSUT=downloads
    JVS=downloads
    TIMIT=
    VOXFORGE=
    AMI=/export/corpora4/ami/amicorpus
    COMMONVOICE=downloads
    BABEL_101=/export/babel/data/101-cantonese
    BABEL_102=/export/babel/data/102-assamese
    BABEL_103=/export/babel/data/103-bengali
    BABEL_104=/export/babel/data/104-pashto
    BABEL_105=/export/babel/data/105-turkish
    BABEL_106=/export/babel/data/106-tagalog
    BABEL_107=/export/babel/data/107-vietnamese
    BABEL_201=/export/babel/data/201-haitian
    BABEL_202=/export/babel/data/202-swahili/IARPA-babel202b-v1.0d-build/BABEL_OP2_202
    BABEL_203=/export/babel/data/203-lao
    BABEL_204=/export/babel/data/204-tamil
    BABEL_205=/export/babel/data/205-kurmanji/IARPA-babel205b-v1.0a-build/BABEL_OP2_205
    BABEL_206=/export/babel/data/206-zulu
    BABEL_207=/export/babel/data/207-tokpisin/IARPA-babel207b-v1.0e-build/BABEL_OP2_207
    BABEL_301=/export/babel/data/301-cebuano/IARPA-babel301b-v2.0b-build/BABEL_OP2_301
    BABEL_302=/export/babel/data/302-kazakh/IARPA-babel302b-v1.0a-build/BABEL_OP2_302
    BABEL_303=/export/babel/data/303-telugu/IARPA-babel303b-v1.0a-build/BABEL_OP2_303
    BABEL_304=/export/babel/data/304-lithuanian/IARPA-babel304b-v1.0b-build/BABEL_OP2_304
    BABEL_305=/export/babel/data/305-guarani/IARPA-babel305b-v1.0b-build/BABEL_OP3_305
    BABEL_306=/export/babel/data/306-igbo/IARPA-babel306b-v2.0c-build/BABEL_OP3_306
    BABEL_307=/export/babel/data/307-amharic/IARPA-babel307b-v1.0b-build/BABEL_OP3_307
    BABEL_401=/export/babel/data/401-mongolian/IARPA-babel401b-v2.0b-build/BABEL_OP3_401
    BABEL_402=/export/babel/data/402-javanese/IARPA-babel402b-v1.0b-build/BABEL_OP3_402
    BABEL_403=/export/babel/data/403-dholuo/IARPA-babel403b-v1.0b-build/BABEL_OP3_403
    BABEL_404=/export/corpora/LDC/LDC2016S12/IARPA_BABEL_OP3_404
    PUEBLA_NAHUATL=
    TEDLIUM3=downloads
    VCTK=downloads
    VIVOS=
    YESNO=
    YOLOXOCHITL_MIXTEC=downloads
    HOW2_TEXT=
    HOW2_FEATS=
    ZEROTH_KOREAN=downloads
<<<<<<< HEAD
    JAVA=
=======
    SUNDA=
>>>>>>> 5413b28b

fi<|MERGE_RESOLUTION|>--- conflicted
+++ resolved
@@ -159,10 +159,7 @@
     HOW2_TEXT=
     HOW2_FEATS=
     ZEROTH_KOREAN=downloads
-<<<<<<< HEAD
     JAVA=
-=======
     SUNDA=
->>>>>>> 5413b28b
 
 fi