#!/bin/bash

# Set bash to 'debug' mode, it will exit on :
# -e 'error', -u 'undefined variable', -o ... 'error in pipeline', -x 'print commands',
set -e
set -u
set -o pipefail

log() {
    local fname=${BASH_SOURCE[1]##*/}
    echo -e "$(date '+%Y-%m-%dT%H:%M:%S') (${fname}:${BASH_LINENO[0]}:${FUNCNAME[1]}) $*"
}

min() {
  local a b
  a=$1
  for b in "$@"; do
      if [ "${b}" -le "${a}" ]; then
          a="${b}"
      fi
  done
  echo "${a}"
}
SECONDS=0

# General configuration
stage=1              # Processes starts from the specified stage.
stop_stage=10000     # Processes is stopped at the specified stage.
skip_data_prep=false # Skip data preparation stages
skip_train=false     # Skip training stages
skip_eval=false      # Skip decoding and evaluation stages
ngpu=1               # The number of gpus ("0" uses cpu, otherwise use gpu).
num_nodes=1          # The number of nodes
nj=32                # The number of parallel jobs.
dumpdir=dump         # Directory to dump features.
inference_nj=4      # The number of parallel jobs in decoding.
gpu_inference=false  # Whether to perform gpu decoding.
expdir=exp           # Directory to save experiments.
python=python3       # Specify python to execute espnet commands

# Data preparation related
local_data_opts= # The options given to local/data.sh.

# Feature extraction related
feats_type=raw       # Feature type (raw, or extracted).
audio_format=flac    # Audio format: wav, flac, wav.ark, flac.ark  (only in feats_type=raw).
fs=16k               # Sampling rate.
min_wav_duration=0.1 # Minimum duration in second.
max_wav_duration=20  # Maximum duration in second.

# Kmeans related
kmeans_opts=                # The options given to scripts/feats/perform_kmeans.sh
kmeans_feature="wavlm_large/21" # format: ssl_model_type/layer_idx (e.g. mfcc, hubert_large/21, wavlm_large/21)
portion=0.1
nclusters=2000              # The number of clusters for discrete tokenss
storage_save_mode=true      # Save storage on SSL feature extraction
                            # If true, feature extraction and kmeans clustering on the fly

# Tokenization related
token_type=bpe      # Tokenization type (char or bpe).
token_case="ts"
nbpe=30             # The number of BPE vocabulary.
bpemode=unigram     # Mode of BPE (unigram or bpe).
oov="<unk>"         # Out of vocabulary symbol.
blank="<blank>"     # CTC blank symbol
sos_eos="<sos/eos>" # sos and eos symbole
bpe_input_sentence_size=100000000 # Size of input sentence for BPE.
bpe_nlsyms=         # non-linguistic symbols list, separated by a comma or a file containing 1 symbol per line, for BPE

# Language model related
lm_tag=           # Suffix to the result dir for language model training.
lm_exp=           # Specify the directory path for LM experiment.
                  # If this option is specified, lm_tag is ignored.
lm_stats_dir=     # Specify the directory path for LM statistics.
lm_config=        # Config for language model training.
lm_args=          # Arguments for language model training, e.g., "--max_epoch 10".
                  # Note that it will overwrite args in lm config.
num_splits_lm=1   # Number of splitting for lm corpus.

# Decoding related
batch_size=1
inference_tag=    # Suffix to the result dir for decoding.
inference_args=   # Arguments for decoding, e.g., "--lm_weight 0.1".
                  # Note that it will overwrite args in inference config.
inference_lm=valid.loss.ave.pth       # Language model path for decoding.
download_model= # Download a model from Model Zoo and use it for decoding.

# [Task dependent] Set the datadir name created by local/data.sh
train_set=       # Name of training set.
valid_set=       # Name of validation set used for monitoring/tuning network training.
test_sets=       # Names of test sets. Multiple items (e.g., both dev and eval sets) can be specified.
bpe_train_text=  # Text file path of bpe training set.
lm_test_text_asr=    # Text file path of asr evaluation set.
lm_test_text_tts=    # Text file path of tts evaluation set.
lm_test_text_textlm=    # Text file path of textlm evaluation set.
lm_test_text_unitlm=    # Text file path of unitlm evaluation set.
lm_inference_asr_config=    # Config for decoding asr.
lm_inference_tts_config=    # Config for decoding tts.
lang=noinfo      # The language type of corpus.
nlsyms_txt=none  # Non-linguistic symbol list if existing.
cleaner=none     # Text cleaner.
g2p=none         # g2p method (needed if token_type=phn).

# Language Model specific parameters
use_speech=true
use_text=false

help_message=$(cat << EOF
Usage: $0 --train-set "<train_set_name>" --valid-set "<valid_set_name>" --test_sets "<test_set_names>"
Options:
    # General configuration
    --stage          # Processes starts from the specified stage (default="${stage}").
    --stop_stage     # Processes is stopped at the specified stage (default="${stop_stage}").
    --skip_stages    # Spicify the stage to be skipped (default="${skip_stages}").
    --skip_data_prep # Skip data preparation stages (default="${skip_data_prep}").
    --skip_train     # Skip training stages (default="${skip_train}").
    --skip_eval      # Skip decoding and evaluation stages (default="${skip_eval}").
    --ngpu           # The number of gpus ("0" uses cpu, otherwise use gpu, default="${ngpu}").
    --num_nodes      # The number of nodes (default="${num_nodes}").
    --nj             # The number of parallel jobs (default="${nj}").
    --inference_nj   # The number of parallel jobs in decoding (default="${inference_nj}").
    --gpu_inference  # Whether to perform gpu decoding (default="${gpu_inference}").
    --dumpdir        # Directory to dump features (default="${dumpdir}").
    --expdir         # Directory to save experiments (default="${expdir}").
    --python         # Specify python to execute espnet commands (default="${python}").

    # Data preparation related
    --local_data_opts # The options given to local/data.sh (default="${local_data_opts}").

    # Feature extraction related
    --feats_type       # Feature type (raw, or extracted, default="${feats_type}").
    --audio_format     # Audio format: wav, flac, wav.ark, flac.ark  (only in feats_type=raw or raw_copy, default="${audio_format}").
    --fs               # Sampling rate (default="${fs}").
    --min_wav_duration # Minimum duration in second (default="${min_wav_duration}").
    --max_wav_duration # Maximum duration in second (default="${max_wav_duration}").

    # Tokenization related
    --token_type              # Tokenization type (char or bpe, default="${token_type}").
    --token_case              # Token case type: ts: true sequence rm: remove repitions.
    --nbpe                    # The number of BPE vocabulary (default="${nbpe}").
    --bpemode                 # Mode of BPE (unigram or bpe, default="${bpemode}").
    --oov                     # Out of vocabulary symbol (default="${oov}").
    --blank                   # CTC blank symbol (default="${blank}").
    --sos_eos                 # sos and eos symbole (default="${sos_eos}").
    --bpe_input_sentence_size # Size of input sentence for BPE (default="${bpe_input_sentence_size}").
    --bpe_nlsyms              # Non-linguistic symbol list for sentencepiece, separated by a comma or a file containing 1 symbol per line . (default="${bpe_nlsyms}").
    --bpe_char_cover          # Character coverage when modeling BPE (default="${bpe_char_cover}").

    # Kmeans related
    --kmeans_opts       # The options given to kmeans step (default="${kmeans_opts}").
    --kmeans_feature    # The string indicates the kmeans features (default="${kmeans_feature}").
    --portion           # The portion of data used to train kmeans (default="${portion}").
    --nclusters         # The number of clusters for discrete tokens (default="${nclusters}").
    --storage_save_mode # # Save storage on SSL feature extraction. If true, feature extraction and kmeans clustering on the fly (default="${storage_save_mode}").

    # Language model related
    --lm_tag          # Suffix to the result dir for language model training (default="${lm_tag}").
    --lm_exp          # Specify the directory path for LM experiment.
                      # If this option is specified, lm_tag is ignored (default="${lm_exp}").
    --lm_stats_dir    # Specify the directory path for LM statistics (default="${lm_stats_dir}").
    --lm_config       # Config for language model training (default="${lm_config}").
    --lm_args         # Arguments for language model training (default="${lm_args}").
                      # e.g., --lm_args "--max_epoch 10"
                      # Note that it will overwrite args in lm config.
    --num_splits_lm   # Number of splitting for lm corpus (default="${num_splits_lm}").

    # Decoding related
    --inference_tag       # Suffix to the result dir for decoding (default="${inference_tag}").
    --inference_args      # Arguments for decoding (default="${inference_args}").
                          # e.g., --inference_args "--lm_weight 0.1"
                          # Note that it will overwrite args in inference config.
    --inference_lm        # Language model path for decoding (default="${inference_lm}").
    --download_model      # Download a model from Model Zoo and use it for decoding (default="${download_model}").

   # [Task dependent] Set the datadir name created by local/data.sh
    --train_set     # Name of training set (required).
    --valid_set     # Name of validation set used for monitoring/tuning network training (required).
    --test_sets     # Names of test sets.
                    # Multiple items (e.g., both dev and eval sets) can be specified (required).
    --bpe_train_text # Text file path of bpe training set.
    --lm_test_text_asr    # Text file path of asr evaluation set.
    --lm_test_text_tts    # Text file path of tts evaluation set.
    --lm_test_text_textlm    # Text file path of textlm evaluation set.
    --lm_test_text_unitlm    # Text file path of unitlm evaluation set.
    --lm_inference_asr_config    # Config for decoding asr.
    --lm_inference_tts_config    # Config for decoding tts.
    --nlsyms_txt    # Non-linguistic symbol list if existing (default="${nlsyms_txt}").
    --lang          # The language type of corpus (default=${lang}).
    --cleaner       # Text cleaner (default="${cleaner}").
    --g2p           # g2p method (default="${g2p}").
<<<<<<< HEAD
    
    # Language Model specific parameters
    --use_speech    # Whether to use speech for langauge model
    --use_text      # Whether to use text for langauge model
    
=======

>>>>>>> 919302fd
EOF
)

log "$0 $*"
# Save command line args for logging (they will be lost after utils/parse_options.sh)
run_args=$(pyscripts/utils/print_args.py $0 "$@")
. utils/parse_options.sh

if [ $# -ne 0 ]; then
    log "${help_message}"
    log "Error: No positional arguments are required."
    exit 2
fi

. ./path.sh
. ./cmd.sh


# Check required arguments
if ! "${skip_train}"; then
    [ -z "${train_set}" ] && { log "${help_message}"; log "Error: --train_set is required"; exit 2; };
    [ -z "${valid_set}" ] && { log "${help_message}"; log "Error: --valid_set is required"; exit 2; };
fi
if [ -n "${train_set}" ] && [ "${train_set}" = "${valid_set}" ]; then
    log "Error: train_set and valid_set must be different. --train_set ${train_set} --valid_set ${valid_set}"
    exit 1
fi
_test_sets=
for dset in ${test_sets}; do
    if [ "${dset}" = "${train_set}" ]; then
        log "Error: train_set and test_sets must be different. --train_set ${train_set} --test_sets ${test_sets}"
        exit 1
    fi
    if [ "${dset}" = "${valid_set}" ]; then
        log "Info: The valid_set '${valid_set}' is included in the test_sets. '--eval_valid_set true' is set and '${valid_set}' is removed from the test_sets"
        eval_valid_set=true
    elif [[ " ${_test_sets} " =~ [[:space:]]${dset}[[:space:]] ]]; then
        log "Info: ${dset} is duplicated in the test_sets. One is removed"
    else
        _test_sets+="${dset} "
    fi
done
test_sets=${_test_sets}

# Check feature type
if [ "${feats_type}" = raw ]; then
    data_audio=${dumpdir}/audio_raw
    data_extract=${dumpdir}/extracted
    data_feats=${dumpdir}/"${feats_type}"
else
    log "${help_message}"
    log "Error: not supported: --feats_type ${feats_type}"
    exit 2
fi

[ -z "${bpe_train_text}" ] && bpe_train_text="${data_feats}/org/${train_set}/text"

# Check tokenization type
if [ "${lang}" != noinfo ]; then
    token_listdir=data/${lang}_token_list
else
    token_listdir=data/token_list
fi

bpedir="${token_listdir}/bpe_${bpemode}${nbpe}"
bpeprefix="${bpedir}"/bpe
bpemodel="${bpeprefix}".model
bpetoken_list="${bpedir}"/tokens.txt
chartoken_list="${token_listdir}"/char/tokens.txt

if [ "${token_type}" = bpe ]; then
    token_list="${bpetoken_list}"
elif [ "${token_type}" = char ]; then
    token_list="${chartoken_list}"
    bpemodel=none
else
    log "Error: not supported --token_type '${token_type}'"
    exit 2
fi

if [ ${kmeans_feature} = "mfcc" ]; then  # MFCC has no layer
    kmeans_feature_type=$(echo "${kmeans_feature}" | cut -d/ -f1)
    layer=
    kmeans_feature_conf="{type=mfcc}"
else
    kmeans_feature_type=$(echo "${kmeans_feature}" | cut -d/ -f1)
    layer=$(echo "${kmeans_feature}" | cut -d/ -f2)
    s3prl_conf="{upstream=${kmeans_feature_type}}"
    kmeans_feature_conf="{type=s3prl,conf={s3prl_conf=${s3prl_conf},download_dir=ckpt,multilayer_feature=False,layer=${layer}}}"
fi
km_dir="${expdir}"/kmeans/$(echo "${kmeans_feature}" | tr "/" "_")_${nclusters}clusters

if [ -z "${lm_tag}" ]; then
    if [ -n "${lm_config}" ]; then
        lm_tag="$(basename "${lm_config}" .yaml)"
    else
        lm_tag="train"
    fi
    if [ "${lang}" != noinfo ]; then
        lm_tag+="_${lang}_${lm_token_type}"
    else
        lm_tag+="_${lm_token_type}"
    fi
    if [ "${lm_token_type}" = bpe ]; then
        lm_tag+="${nbpe}"
    fi
    # Add overwritten arg's info
    if [ -n "${lm_args}" ]; then
        lm_tag+="$(echo "${lm_args}" | sed -e "s/--/\_/g" -e "s/[ |=/]//g")"
    fi
fi

if [ -z "${lm_stats_dir}" ]; then
    if [ "${lang}" != noinfo ]; then
        lm_stats_dir="${expdir}/lm_stats_${lang}_${lm_token_type}"
    else
        lm_stats_dir="${expdir}/lm_stats_${lm_token_type}"
    fi
    if [ "${lm_token_type}" = bpe ]; then
        lm_stats_dir+="${nbpe}"
    fi
fi

if [ -z "${lm_exp}" ]; then
    lm_exp="${expdir}/lm_${lm_tag}"
fi

if "${skip_data_prep}"; then
    skip_stages+="1 2 3 4 5 "
fi
if "${skip_train}"; then
    skip_stages+="2 4 5 6 7 "
fi
if "${skip_eval}"; then
    skip_stages+="8 9 10 "
fi

skip_stages=$(echo "${skip_stages}" | tr ' ' '\n' | sort -nu | tr '\n' ' ')
log "Skipped stages: ${skip_stages}"

# ========================== Main stages start from here. ==========================

if [ ${stage} -le 1 ] && [ ${stop_stage} -ge 1 ] && ! [[ " ${skip_stages} " =~ [[:space:]]1[[:space:]] ]]; then
    log "Stage 1: Data preparation for data/${train_set}, data/${valid_set}, etc."
    # [Task dependent] Need to create data.sh for new corpus
    local/data.sh ${local_data_opts}
fi

if [ ${stage} -le 2 ] && [ ${stop_stage} -ge 2 ] && ! [[ " ${skip_stages} " =~ [[:space:]]2[[:space:]] ]]; then
    if "${skip_train}"; then
        _dsets="${test_sets}"
    else
        _dsets="${train_set} ${valid_set} ${test_sets}"
    fi
<<<<<<< HEAD
    if ["${use_speech}"]; then 
        if [ "${feats_type}" = raw ]; then
            log "Stage 2: Format wav.scp: data/ -> ${data_audio}"

            # ====== Recreating "wav.scp" ======
            # Kaldi-wav.scp, which can describe the file path with unix-pipe, like "cat /some/path |",
            # shouldn't be used in training process.
            # "format_wav_scp.sh" dumps such pipe-style-wav to real audio file
            # and it can also change the audio-format and sampling rate.
            # If nothing is need, then format_wav_scp.sh does nothing:
            # i.e. the input file format and rate is same as the output.

            for dset in ${_dsets}; do
                utils/copy_data_dir.sh --validate_opts --non-print data/"${dset}" "${data_audio}/${dset}"
                rm -f "${data_audio}/${dset}"/{wav.scp}

                scripts/audio/format_wav_scp.sh --nj "${nj}" --cmd "${train_cmd}" \
                    --audio-format "${audio_format}" --fs "${fs}" \
                    "data/${dset}/wav.scp" "${data_audio}/${dset}"

                echo "${feats_type}" > "${data_audio}/${dset}/feats_type"
                echo "${audio_format}" > "${data_audio}/${dset}/audio_format"
                
            done
        else
            log "Error: not supported: --feats_type ${feats_type}"
            exit 2
        fi
=======
    if [ "${feats_type}" = raw ]; then
        log "Stage 2: Format wav.scp: data/ -> ${data_audio}"

        # ====== Recreating "wav.scp" ======
        # Kaldi-wav.scp, which can describe the file path with unix-pipe, like "cat /some/path |",
        # shouldn't be used in training process.
        # "format_wav_scp.sh" dumps such pipe-style-wav to real audio file
        # and it can also change the audio-format and sampling rate.
        # If nothing is need, then format_wav_scp.sh does nothing:
        # i.e. the input file format and rate is same as the output.

        for dset in ${_dsets}; do
            utils/copy_data_dir.sh --validate_opts --non-print data/"${dset}" "${data_audio}/${dset}"
            rm -f "${data_audio}/${dset}"/{wav.scp}

            scripts/audio/format_wav_scp.sh --nj "${nj}" --cmd "${train_cmd}" \
                --audio-format "${audio_format}" --fs "${fs}" \
                "data/${dset}/wav.scp" "${data_audio}/${dset}"

            echo "${feats_type}" > "${data_audio}/${dset}/feats_type"
            echo "${audio_format}" > "${data_audio}/${dset}/audio_format"

        done
    else
        log "Error: not supported: --feats_type ${feats_type}"
        exit 2
>>>>>>> 919302fd
    fi
fi

if [ ${stage} -le 3 ] && [ ${stop_stage} -ge 3 ] && ! [[ " ${skip_stages} " =~ [[:space:]]3[[:space:]] ]]; then
    if ["${use_speech}"]; then 
        log "Stage 3a: Perform Kmeans using ${kmeans_feature_type} features"

        scripts/feats/perform_kmeans.sh \
            --stage 1 --stop-stage 4 \
            --train_set "${train_set}" \
            --dev_set "${valid_set}" \
            --other_sets "${test_sets}" \
            --datadir "${data_audio}" \
            --featdir "${data_extract}" \
            --audio_format "${audio_format}" \
            --feature_type "${kmeans_feature_type}" \
            --layer "${layer}" \
            --feature_conf "${kmeans_feature_conf}" \
            --km_dir "${km_dir}" \
            --portion "${portion}" \
            --nclusters "${nclusters}" \
            --storage_save_mode ${storage_save_mode} \
            --use_gpu true \
            --nj ${nj} \
            --cpu_cmd "${train_cmd}" \
            --cuda_cmd "${cuda_cmd}" \
            ${kmeans_opts}

        log "Stage 3b: Prepare token_list and convert number indices to CJK tokens"

        # Get uniq chars
        if [ ! -f "${km_dir}/../"distinct_cjk_token_lists ]; then
            if [ ${nclusters} -ge 20900 ]; then
                echo "Warning: too many clusters, be careful with the distinct token list."
            fi
            python3 -c "for i in range(${nclusters}): print(i, chr(int('4e00', 16) + i))" \
                > "${km_dir}/../"distinct_cjk_token_lists
        fi

        _suf=
        if [ -n "${layer}" ]; then
            _suf="layer${layer}/"
        fi

        if [ "${token_case}" = ts ]; then
            echo "keep the original discrete token sequence"
            for dset in "${train_set} ${valid_set}" ${test_sets}; do
                awk '
                    (FILENAME==ARGV[1]) {a[$1]=$2}
                    (FILENAME==ARGV[2]) {
                        out="";
                        for (i=2; i<=NF; i++) {
                            out=out""a[$i];
                        }
                        print($1,out);
                    }' "${km_dir}/../"distinct_cjk_token_lists \
                    "${data_extract}/${kmeans_feature_type}/${_suf}${dset}/pseudo_labels_km${nclusters}.txt" \
                    > "data/${dset}/text"
            done
        elif [ "${token_case}" = rm ]; then
            echo "remove repetitions in the discrete token sequence"
            for dset in "${train_set} ${valid_set}" ${test_sets}; do
                awk '
                    (FILENAME==ARGV[1]) {a[$1]=$2}
                    (FILENAME==ARGV[2]) {
                        out="";
                        for (i=2; i<=NF; i++) {
                            if ($i != $(i-1)) {out=out""a[$i]}
                        }
                        print($1,out);
                    }' "${km_dir}/../"distinct_cjk_token_lists \
                    "${data_extract}/${kmeans_feature_type}/${_suf}${dset}/pseudo_labels_km${nclusters}.txt" \
                    > "data/${dset}/text"
            done
        else
            echo "Unrecognized token_case ${token_case}" && exit 1;
        fi

        for dset in "${train_set} ${valid_set}" ${test_sets}; do
            cp data/${dset}/text data/${dset}/text
        done
    fi

    
fi

if [ ${stage} -le 4 ] && [ ${stop_stage} -ge 4 ] && ! [[ " ${skip_stages} " =~ [[:space:]]4[[:space:]] ]]; then
    log "Stage 4a: Data filtering: ${data_feats}/org -> ${data_feats}"
    # NOTE(kamo): Not applying to test_sets to keep original data
    for dset in "${train_set}" "${valid_set}"; do
        # Copy data dir
        mkdir -p "${data_feats}/${dset}"
        cp "${data_feats}/org/${dset}/feats_type" "${data_feats}/${dset}/feats_type"
    done

    # combine speech and text data if needed
    if ["${use_speech}"] && ["${use_text}"]; then 
        # TODO: combine

        #TODO: Combine bpe_train_text
    fi

     # shellcheck disable=SC2002
    cat ${lm_train_text} | awk ' { if( NF != 1 ) print $0; } ' > "${data_feats}/lm_train.txt"
fi

if [ ${stage} -le 5 ] && [ ${stop_stage} -ge 5 ] && ! [[ " ${skip_stages} " =~ [[:space:]]5[[:space:]] ]]; then
    if [ "${token_type}" = bpe ]; then
        log "Stage 5: Generate token_list from ${bpe_train_text} using BPE"

        mkdir -p "${bpedir}"
        # shellcheck disable=SC2002
        cat ${bpe_train_text} | cut -f 2- -d" "  > "${bpedir}"/train.txt

        if [ -n "${bpe_nlsyms}" ]; then
            if test -f "${bpe_nlsyms}"; then
                bpe_nlsyms_list=$(awk '{print $1}' ${bpe_nlsyms} | paste -s -d, -)
                _opts_spm="--user_defined_symbols=${bpe_nlsyms_list}"
            else
                _opts_spm="--user_defined_symbols=${bpe_nlsyms}"
            fi
        else
            _opts_spm=""
        fi

        spm_train \
            --input="${bpedir}"/train.txt \
            --vocab_size="${nbpe}" \
            --model_type="${bpemode}" \
            --model_prefix="${bpeprefix}" \
            --character_coverage=${bpe_char_cover} \
            --input_sentence_size="${bpe_input_sentence_size}" \
            ${_opts_spm}

        {
        echo "${blank}"
        echo "${oov}"
        # Remove <unk>, <s>, </s> from the vocabulary
        <"${bpeprefix}".vocab awk '{ if( NR != 1 && NR != 2 && NR != 3 ){ print $1; } }'
        echo "${sos_eos}"
        } > "${token_list}"

    elif [ "${token_type}" = char ]; then
        log "Stage 5: Generate character level token_list from ${lm_train_text}"

        _opts="--non_linguistic_symbols ${nlsyms_txt}"

        # The first symbol in token_list must be "<blank>" and the last must be also sos/eos:
        # 0 is reserved for CTC-blank for ASR and also used as ignore-index in the other task
        ${python} -m espnet2.bin.tokenize_text  \
            --token_type "${token_type}" \
            --input "${data_feats}/lm_train.txt" --output "${token_list}" ${_opts} \
            --field 2- \
            --cleaner "${cleaner}" \
            --g2p "${g2p}" \
            --write_vocabulary true \
            --add_symbol "${blank}:0" \
            --add_symbol "${oov}:1" \
            --add_symbol "${sos_eos}:-1"

    else
        log "Error: not supported --token_type '${token_type}'"
        exit 2
    fi

    # check -- remove long sentences?

fi

# ========================== Data preparation is done here. ==========================


if [ ${stage} -le 6 ] && [ ${stop_stage} -ge 6 ] && ! [[ " ${skip_stages} " =~ [[:space:]]6[[:space:]] ]]; then
    log "Stage 6: LM collect stats: train_set=${data_feats}/lm_train.txt, dev_set=${lm_dev_text}"

    _opts=
    if [ -n "${lm_config}" ]; then
        # To generate the config file: e.g.
        #   % python3 -m espnet2.bin.lm_train --print_config --optim adam
        _opts+="--config ${lm_config} "
    fi

    # 1. Split the key file
    _logdir="${lm_stats_dir}/logdir"
    mkdir -p "${_logdir}"
    # Get the minimum number among ${nj} and the number lines of input files
    _nj=$(min "${nj}" "$(<${data_feats}/lm_train.txt wc -l)" "$(<${lm_dev_text} wc -l)")

    key_file="${data_feats}/lm_train.txt"
    split_scps=""
    for n in $(seq ${_nj}); do
        split_scps+=" ${_logdir}/train.${n}.scp"
    done
    # shellcheck disable=SC2086
    utils/split_scp.pl "${key_file}" ${split_scps}

    key_file="${lm_dev_text}"
    split_scps=""
    for n in $(seq ${_nj}); do
        split_scps+=" ${_logdir}/dev.${n}.scp"
    done
    # shellcheck disable=SC2086
    utils/split_scp.pl "${key_file}" ${split_scps}

    # 2. Generate run.sh
    log "Generate '${lm_stats_dir}/run.sh'. You can resume the process from stage 6 using this script"
    mkdir -p "${lm_stats_dir}"; echo "${run_args} --stage 6 \"\$@\"; exit \$?" > "${lm_stats_dir}/run.sh"; chmod +x "${lm_stats_dir}/run.sh"

    # 3. Submit jobs
    log "LM collect-stats started... log: '${_logdir}/stats.*.log'"
    # NOTE: --*_shape_file doesn't require length information if --batch_type=unsorted,
    #       but it's used only for deciding the sample ids.
    # shellcheck disable=SC2046,SC2086
    ${train_cmd} JOB=1:"${_nj}" "${_logdir}"/stats.JOB.log \
        ${python} -m espnet2.bin.lm_train \
            --collect_stats true \
            --use_preprocessor true \
            --bpemodel "${bpemodel}" \
            --token_type "${lm_token_type}"\
            --token_list "${lm_token_list}" \
            --non_linguistic_symbols "${nlsyms_txt}" \
            --cleaner "${cleaner}" \
            --g2p "${g2p}" \
            --train_data_path_and_name_and_type "${data_feats}/lm_train.txt,text,text" \
            --valid_data_path_and_name_and_type "${lm_dev_text},text,text" \
            --train_shape_file "${_logdir}/train.JOB.scp" \
            --valid_shape_file "${_logdir}/dev.JOB.scp" \
            --output_dir "${_logdir}/stats.JOB" \
            ${_opts} ${lm_args} || { cat $(grep -l -i error "${_logdir}"/stats.*.log) ; exit 1; }

    # 4. Aggregate shape files
    _opts=
    for i in $(seq "${_nj}"); do
        _opts+="--input_dir ${_logdir}/stats.${i} "
    done
    # shellcheck disable=SC2086
    ${python} -m espnet2.bin.aggregate_stats_dirs ${_opts} --output_dir "${lm_stats_dir}"

    # Append the num-tokens at the last dimensions. This is used for batch-bins count
    <"${lm_stats_dir}/train/text_shape" \
        awk -v N="$(<${lm_token_list} wc -l)" '{ print $0 "," N }' \
        >"${lm_stats_dir}/train/text_shape.${lm_token_type}"

    <"${lm_stats_dir}/valid/text_shape" \
        awk -v N="$(<${lm_token_list} wc -l)" '{ print $0 "," N }' \
        >"${lm_stats_dir}/valid/text_shape.${lm_token_type}"
fi


if [ ${stage} -le 7 ] && [ ${stop_stage} -ge 7 ] && ! [[ " ${skip_stages} " =~ [[:space:]]7[[:space:]] ]]; then
    log "Stage 7: LM Training: train_set=${data_feats}/lm_train.txt, dev_set=${lm_dev_text}"

    _opts=
    if [ -n "${lm_config}" ]; then
        # To generate the config file: e.g.
        #   % python3 -m espnet2.bin.lm_train --print_config --optim adam
        _opts+="--config ${lm_config} "
    fi

    if [ "${num_splits_lm}" -gt 1 ]; then
        # If you met a memory error when parsing text files, this option may help you.
        # The corpus is split into subsets and each subset is used for training one by one in order,
        # so the memory footprint can be limited to the memory required for each dataset.

        _split_dir="${lm_stats_dir}/splits${num_splits_lm}"
        if [ ! -f "${_split_dir}/.done" ]; then
            rm -f "${_split_dir}/.done"
            ${python} -m espnet2.bin.split_scps \
              --scps "${data_feats}/lm_train.txt" "${lm_stats_dir}/train/text_shape.${lm_token_type}" \
              --num_splits "${num_splits_lm}" \
              --output_dir "${_split_dir}"
            touch "${_split_dir}/.done"
        else
            log "${_split_dir}/.done exists. Spliting is skipped"
        fi

        _opts+="--train_data_path_and_name_and_type ${_split_dir}/lm_train.txt,text,text "
        _opts+="--train_shape_file ${_split_dir}/text_shape.${lm_token_type} "
        _opts+="--multiple_iterator true "

    else
        _opts+="--train_data_path_and_name_and_type ${data_feats}/lm_train.txt,text,text "
        _opts+="--train_shape_file ${lm_stats_dir}/train/text_shape.${lm_token_type} "
    fi

    # NOTE(kamo): --fold_length is used only if --batch_type=folded and it's ignored in the other case

    log "Generate '${lm_exp}/run.sh'. You can resume the process from stage 7 using this script"
    mkdir -p "${lm_exp}"; echo "${run_args} --stage 7 \"\$@\"; exit \$?" > "${lm_exp}/run.sh"; chmod +x "${lm_exp}/run.sh"

    log "LM training started... log: '${lm_exp}/train.log'"
    if echo "${cuda_cmd}" | grep -e queue.pl -e queue-freegpu.pl &> /dev/null; then
        # SGE can't include "/" in a job name
        jobname="$(basename ${lm_exp})"
    else
        jobname="${lm_exp}/train.log"
    fi

    # shellcheck disable=SC2086
    ${python} -m espnet2.bin.launch \
        --cmd "${cuda_cmd} --name ${jobname}" \
        --log "${lm_exp}"/train.log \
        --ngpu "${ngpu}" \
        --num_nodes "${num_nodes}" \
        --init_file_prefix "${lm_exp}"/.dist_init_ \
        --multiprocessing_distributed true -- \
        ${python} -m espnet2.bin.lm_train \
            --ngpu "${ngpu}" \
            --use_preprocessor true \
            --bpemodel "${bpemodel}" \
            --token_type "${lm_token_type}"\
            --token_list "${lm_token_list}" \
            --non_linguistic_symbols "${nlsyms_txt}" \
            --cleaner "${cleaner}" \
            --g2p "${g2p}" \
            --valid_data_path_and_name_and_type "${lm_dev_text},text,text" \
            --valid_shape_file "${lm_stats_dir}/valid/text_shape.${lm_token_type}" \
            --fold_length "${lm_fold_length}" \
            --resume true \
            --output_dir "${lm_exp}" \
            ${_opts} ${lm_args}

fi


if [ ${stage} -le 8 ] && [ ${stop_stage} -ge 8 ] && ! [[ " ${skip_stages} " =~ [[:space:]]8[[:space:]] ]]; then
    if [ -f ${lm_test_text_textlm} ]; then
        log "Stage 8a: Calc perplexity for textlm: ${lm_test_text_textlm}"
        _opts=
        _output_dir="${lm_exp}/perplexity_test_textlm/$(basename ${lm_test_text_textlm})"
        _ngpu=1     # always use a single GPU since the data is usually small
        log "Perplexity calculation started... log: '${_output_dir}/lm_calc_perplexity.log'"
        # shellcheck disable=SC2086
        ${cuda_cmd} --gpu "${_ngpu}" "${lm_exp}"/perplexity_test_textlm/lm_calc_perplexity.log \
            ${python} -m espnet2.bin.lm_calc_perplexity \
                --ngpu "${_ngpu}" \
                --data_path_and_name_and_type "${lm_test_text_textlm},text,text" \
                --train_config "${lm_exp}"/config.yaml \
                --model_file "${lm_exp}/${inference_lm}" \
                --output_dir "${_output_dir}" \
                ${_opts}
        log "PPL: ${lm_test_text_textlm}: $(cat ${_output_dir}/ppl)"
    fi

    if [ -f ${lm_test_text_unitlm} ]; then
        log "Stage 8b: Calc perplexity for unitlm: ${lm_test_text_unitlm}"
        _opts=
        _output_dir="${lm_exp}/perplexity_test_unitlm/$(basename ${lm_test_text_unitlm})"
        _ngpu=1
        log "Perplexity calculation started... log: '${_output_dir}/lm_calc_perplexity.log'"
        # shellcheck disable=SC2086
        ${cuda_cmd} --gpu "${_ngpu}" "${lm_exp}"/perplexity_test_unitlm/lm_calc_perplexity.log \
            ${python} -m espnet2.bin.lm_calc_perplexity \
                --ngpu "${_ngpu}" \
                --data_path_and_name_and_type "${lm_test_text_unitlm},text,text" \
                --train_config "${lm_exp}"/config.yaml \
                --model_file "${lm_exp}/${inference_lm}" \
                --output_dir "${_output_dir}" \
                ${_opts}
        log "PPL: ${lm_test_text_unitlm}: $(cat ${_output_dir}/ppl)"
    fi

    #tts
    if [ -f ${lm_test_text_tts_lm} ]; then
        log "Stage 8c: Calc perplexity for TTS: ${lm_test_text_tts_lm}"
        _opts=
        _output_dir="${lm_exp}/perplexity_test_tts/$(basename ${lm_test_text_tts_lm})"
        _ngpu=1
        log "Perplexity calculation started... log: '${_output_dir}/lm_calc_perplexity.log'"
        # shellcheck disable=SC2086
        ${cuda_cmd} --gpu "${_ngpu}" "${lm_exp}"/perplexity_test_tts/lm_calc_perplexity_prefix.log \
            ${python} -m espnet2.bin.lm_calc_perplexity_prefix \
                --ngpu "${_ngpu}" \
                --data_path_and_name_and_type "${lm_test_text_tts_lm},text,text" \
                --data_path_and_name_and_type "${lm_test_text_tts},prefix,text" \
                --train_config "${lm_exp}"/config.yaml \
                --model_file "${lm_exp}/${inference_lm}" \
                --output_dir "${_output_dir}/$(basename ${lm_test_text_tts})" \
                ${_opts}
        log "PPL: ${lm_test_text_tts}: $(cat ${_output_dir}/ppl)"
    fi
fi


if [ ${stage} -le 9 ] && [ ${stop_stage} -ge 9 ] && ! [[ " ${skip_stages} " =~ [[:space:]]9[[:space:]] ]]; then
    if [ -f ${lm_test_text_asr} ]; then
        log "Stage 9: LM decoding for ASR: ${lm_test_text_asr}"
        _dir="${lm_exp}/decode_test_asr/$(basename ${lm_inference_asr_config} .yaml)"
        _logdir="${_dir}/logdir"
        mkdir -p "${_logdir}"

        if ${gpu_inference}; then
            _cmd="${cuda_cmd}"
            _ngpu=1
        else
            _cmd="${decode_cmd}"
            _ngpu=0
        fi

        _opts=
        if [ -n "${lm_inference_asr_config}" ]; then
            _opts+="--config ${lm_inference_asr_config} "
        fi

        # 1. Split the key file
        key_file=${lm_test_text_asr}
        split_scps=""
        _nj=$(min "${inference_nj}" "$(<${key_file} wc -l)")

        for n in $(seq "${_nj}"); do
            split_scps+=" ${_logdir}/keys.${n}.scp"
        done
        # shellcheck disable=SC2086
        utils/split_scp.pl "${key_file}" ${split_scps}

        # 2. Submit decoding jobs
        log "Decoding started... log: '${_logdir}/lm_inference.*.log'"
        rm -f "${_logdir}/*.log"
        # shellcheck disable=SC2046,SC2086
        ${_cmd} --gpu "${_ngpu}" JOB=1:"${_nj}" "${_logdir}"/lm_inference.JOB.log \
            ${python} -m espnet2.bin.lm_inference \
                --batch_size ${batch_size} \
                --ngpu "${_ngpu}" \
                --data_path_and_name_and_type "${lm_test_text_asr},text,text" \
                --key_file "${_logdir}"/keys.JOB.scp \
                --output_dir "${_logdir}"/output.JOB \
                --token_type "${token_type}" \
                --bpemodel "${bpemodel}" \
                --lm_train_config "${lm_exp}"/config.yaml \
                --lm_file "${lm_exp}"/${inference_lm}  \
                ${_opts} ${lm_inference_args} || { cat $(grep -l -i error "${_logdir}"/lm_inference.*.log) ; exit 1; }
            # --log_level "DEBUG"
        # 3. Concatenate output files from each job
        # shellcheck disable=SC2068
        for f in token token_int score text; do
            if [ -f "${_logdir}/output.1/1best_recog/${f}" ]; then
                for i in $(seq "${_nj}"); do
                    cat "${_logdir}/output.${i}/1best_recog/${f}"
                done | sort -k1 >"${_dir}/${f}"
            fi
        done

        # 4. Postprocess and score
        _scoredir="${_dir}/score_wer"
        mkdir -p "${_scoredir}"
	
        python3 local/postprocess.py \
            --input ${_dir}/text \
            --output ${_scoredir}/hyp.trn \
            --sos "<generatetext>" \
            --prefix "asr_"
        
        python3 local/postprocess.py \
           --input ${data_feats}/test/text \
           --output ${_scoredir}/ref.trn \
           --sos "<generatetext>" \
           --prefix "asr_"
        
        sclite -r ${_scoredir}/ref.trn trn \
            -h ${_scoredir}/hyp.trn trn \
            -i rm -o all stdout > ${_scoredir}/result.txt

    fi

fi

if [ ${stage} -le 10 ] && [ ${stop_stage} -ge 10 ] && ! [[ " ${skip_stages} " =~ [[:space:]]10[[:space:]] ]]; then
    if [ -f ${lm_test_text_tts} ]; then
        log "Stage 10: LM decoding for TTS: ${lm_test_text_tts}"
        _dir="${lm_exp}/decode_test_tts/$(basename ${lm_test_text_tts})"
        
        _logdir="${_dir}/logdir"
        mkdir -p "${_logdir}"

        if ${gpu_inference}; then
            _cmd="${cuda_cmd}"
            _ngpu=1
        else
            _cmd="${decode_cmd}"
            _ngpu=0
        fi

        _opts=
        if [ -n "${lm_inference_tts_config}" ]; then
            _opts+="--config ${lm_inference_tts_config} "
        fi

        # 1. Split the key file
        key_file=${lm_test_text_tts}
        split_scps=""
        _nj=$(min "${inference_nj}" "$(<${key_file} wc -l)")

        for n in $(seq "${_nj}"); do
            split_scps+=" ${_logdir}/keys.${n}.scp"
        done
        # shellcheck disable=SC2086
        utils/split_scp.pl "${key_file}" ${split_scps}

        # 2. Submit decoding jobs
        log "Decoding started... log: '${_logdir}/lm_inference.*.log'"
        rm -f "${_logdir}/*.log"
        # shellcheck disable=SC2046,SC2086
        ${_cmd} --gpu "${_ngpu}" JOB=1:"${_nj}" "${_logdir}"/lm_inference.JOB.log \
            ${python} -m espnet2.bin.lm_inference \
                --batch_size ${batch_size} \
                --ngpu "${_ngpu}" \
                --data_path_and_name_and_type "${lm_test_text_tts},text,text" \
                --key_file "${_logdir}"/keys.JOB.scp \
                --output_dir "${_logdir}"/output.JOB \
                --token_type "${token_type}" \
                --bpemodel "${bpemodel}" \
                --lm_train_config "${lm_exp}"/config.yaml \
                --lm_file "${lm_exp}"/${inference_lm} \
                ${_opts} ${lm_inference_args} || { cat $(grep -l -i error "${_logdir}"/lm_inference.*.log) ; exit 1; }

        # 3. Concatenate output files from each job
        # shellcheck disable=SC2068
        for f in token token_int score text; do
            if [ -f "${_logdir}/output.1/1best_recog/${f}" ]; then
                for i in $(seq "${_nj}"); do
                    cat "${_logdir}/output.${i}/1best_recog/${f}"
                done | sort -k1 >"${_dir}/${f}"
            fi
        done

        # 4. Postprocess
        _scoredir="${_dir}/score_tts"
        mkdir -p "${_scoredir}"

        python3 local/postprocess.py \
            --input ${_dir}/text \
            --output ${_scoredir}/hyp.trn \
            --sos "<generatespeech>" \
            --prefix "tts_"
        
        # Generate tokens for speech generation
        python3 local/postprocess_tts.py \
            --input ${_scoredir}/hyp.trn \
            --output ${_scoredir}/hyp.tok

    fi

fi


packed_model="${lm_exp}/${lm_exp##*/}_${inference_lm%.*}.zip"
if [ ${stage} -le 11 ] && [ ${stop_stage} -ge 11 ] && ! [[ " ${skip_stages} " =~ [[:space:]]11[[:space:]] ]]; then
    log "Stage 11: Pack model: ${packed_model}"

    _opts=
    if [ "${token_type}" = bpe ]; then
        _opts+="--option ${bpemodel} "
    fi
    if [ "${nlsyms_txt}" != none ]; then
        _opts+="--option ${nlsyms_txt} "
    fi
    # shellcheck disable=SC2086
    ${python} -m espnet2.bin.pack asr \
        --lm_train_config "${lm_exp}"/config.yaml \
        --lm_file "${lm_exp}"/"${inference_lm}" \
        ${_opts} \
        --option "${lm_exp}"/perplexity_test/ppl \
        --option "${lm_exp}"/images \
        --outpath "${packed_model}"
fi


if [ ${stage} -le 12 ] && [ ${stop_stage} -ge 12 ] && ! [[ " ${skip_stages} " =~ [[:space:]]12[[:space:]] ]]; then
    log "Stage 12: Upload model to Zenodo: ${packed_model}"
    log "Warning: Upload model to Zenodo will be deprecated. We encourage to use Hugging Face"

    # To upload your model, you need to do:
    #   1. Sign up to Zenodo: https://zenodo.org/
    #   2. Create access token: https://zenodo.org/account/settings/applications/tokens/new/
    #   3. Set your environment: % export ACCESS_TOKEN="<your token>"

    if command -v git &> /dev/null; then
        _creator_name="$(git config user.name)"
        _checkout="
git checkout $(git show -s --format=%H)"

    else
        _creator_name="$(whoami)"
        _checkout=""
    fi
    # /some/where/espnet/egs2/foo/asr1/ -> foo/asr1
    _task="$(pwd | rev | cut -d/ -f2 | rev)"
    # foo/asr1 -> foo
    _corpus="${_task%/*}"
    _model_name="${_creator_name}/${_corpus}_$(basename ${packed_model} .zip)"

    # Generate description file
    cat << EOF > "${asr_exp}"/description
This model was trained by ${_creator_name} using ${_task} recipe in <a href="https://github.com/espnet/espnet/">espnet</a>.
<p>&nbsp;</p>
<ul>
<li><strong>Python API</strong><pre><code class="language-python">See https://github.com/espnet/espnet_model_zoo</code></pre></li>
<li><strong>Evaluate in the recipe</strong><pre>
<code class="language-bash">git clone https://github.com/espnet/espnet
cd espnet${_checkout}
pip install -e .
cd $(pwd | rev | cut -d/ -f1-3 | rev)
./run.sh --skip_data_prep false --skip_train true --download_model ${_model_name}</code>
</pre></li>
<li><strong>LM config</strong><pre><code>cat "${lm_exp}"/config.yaml;</code></pre></li>
</ul>
EOF

    # NOTE(kamo): The model file is uploaded here, but not published yet.
    #   Please confirm your record at Zenodo and publish it by yourself.

    # shellcheck disable=SC2086
    espnet_model_zoo_upload \
        --file "${packed_model}" \
        --title "ESPnet2 pretrained model, ${_model_name}, fs=${fs}, lang=${lang}" \
        --description_file "${lm_exp}"/description \
        --creator_name "${_creator_name}" \
        --license "CC-BY-4.0" \
        --use_sandbox false \
        --publish false
fi


if [ ${stage} -le 13 ] && [ ${stop_stage} -ge 13 ] && ! [[ " ${skip_stages} " =~ [[:space:]]13[[:space:]] ]]; then
    [ -z "${hf_repo}" ] && \
        log "ERROR: You need to setup the variable hf_repo with the name of the repository located at HuggingFace, follow the following steps described here https://github.com/espnet/espnet/blob/master/CONTRIBUTING.md#132-espnet2-recipes" && \
    exit 1
    log "Stage 13: Upload model to HuggingFace: ${hf_repo}"

    gitlfs=$(git lfs --version 2> /dev/null || true)
    [ -z "${gitlfs}" ] && \
        log "ERROR: You need to install git-lfs first" && \
        exit 1

    dir_repo=${expdir}/hf_${hf_repo//"/"/"_"}
    [ ! -d "${dir_repo}" ] && git clone https://huggingface.co/${hf_repo} ${dir_repo}

    if command -v git &> /dev/null; then
        _creator_name="$(git config user.name)"
        _checkout="git checkout $(git show -s --format=%H)"
    else
        _creator_name="$(whoami)"
        _checkout=""
    fi
    # /some/where/espnet/egs2/foo/asr1/ -> foo/asr1
    _task="$(pwd | rev | cut -d/ -f2 | rev)"
    # foo/lm1 -> foo
    _corpus="${_task%/*}"
    _model_name="${_creator_name}/${_corpus}_$(basename ${packed_model} .zip)"

    # copy files in ${dir_repo}
    unzip -o ${packed_model} -d ${dir_repo}
    # Generate description file
    # shellcheck disable=SC2034
    hf_task=automatic-speech-recognition
    # shellcheck disable=SC2034
    espnet_task=LM
    # shellcheck disable=SC2034
    task_exp=${lm_exp}
    eval "echo \"$(cat scripts/utils/TEMPLATE_HF_Readme.md)\"" > "${dir_repo}"/README.md

    this_folder=${PWD}
    cd ${dir_repo}
    if [ -n "$(git status --porcelain)" ]; then
        git add .
        git commit -m "Update model"
    fi
    git push
    cd ${this_folder}
fi

log "Successfully finished. [elapsed=${SECONDS}s]"<|MERGE_RESOLUTION|>--- conflicted
+++ resolved
@@ -188,15 +188,11 @@
     --lang          # The language type of corpus (default=${lang}).
     --cleaner       # Text cleaner (default="${cleaner}").
     --g2p           # g2p method (default="${g2p}").
-<<<<<<< HEAD
     
     # Language Model specific parameters
     --use_speech    # Whether to use speech for langauge model
     --use_text      # Whether to use text for langauge model
     
-=======
-
->>>>>>> 919302fd
 EOF
 )
 
@@ -351,7 +347,6 @@
     else
         _dsets="${train_set} ${valid_set} ${test_sets}"
     fi
-<<<<<<< HEAD
     if ["${use_speech}"]; then 
         if [ "${feats_type}" = raw ]; then
             log "Stage 2: Format wav.scp: data/ -> ${data_audio}"
@@ -380,34 +375,6 @@
             log "Error: not supported: --feats_type ${feats_type}"
             exit 2
         fi
-=======
-    if [ "${feats_type}" = raw ]; then
-        log "Stage 2: Format wav.scp: data/ -> ${data_audio}"
-
-        # ====== Recreating "wav.scp" ======
-        # Kaldi-wav.scp, which can describe the file path with unix-pipe, like "cat /some/path |",
-        # shouldn't be used in training process.
-        # "format_wav_scp.sh" dumps such pipe-style-wav to real audio file
-        # and it can also change the audio-format and sampling rate.
-        # If nothing is need, then format_wav_scp.sh does nothing:
-        # i.e. the input file format and rate is same as the output.
-
-        for dset in ${_dsets}; do
-            utils/copy_data_dir.sh --validate_opts --non-print data/"${dset}" "${data_audio}/${dset}"
-            rm -f "${data_audio}/${dset}"/{wav.scp}
-
-            scripts/audio/format_wav_scp.sh --nj "${nj}" --cmd "${train_cmd}" \
-                --audio-format "${audio_format}" --fs "${fs}" \
-                "data/${dset}/wav.scp" "${data_audio}/${dset}"
-
-            echo "${feats_type}" > "${data_audio}/${dset}/feats_type"
-            echo "${audio_format}" > "${data_audio}/${dset}/audio_format"
-
-        done
-    else
-        log "Error: not supported: --feats_type ${feats_type}"
-        exit 2
->>>>>>> 919302fd
     fi
 fi
 
