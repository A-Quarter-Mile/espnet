"""Beamformer module."""
from distutils.version import LooseVersion
from typing import Sequence
from typing import Tuple
from typing import Union

import torch
from torch_complex import functional as FC
from torch_complex.tensor import ComplexTensor


EPS = torch.finfo(torch.double).eps
is_torch_1_8_plus = LooseVersion(torch.__version__) >= LooseVersion("1.8.0")
is_torch_1_9_plus = LooseVersion(torch.__version__) >= LooseVersion("1.9.0")


def new_complex_like(
    ref: Union[torch.Tensor, ComplexTensor],
    real_imag: Tuple[torch.Tensor, torch.Tensor],
):
    if isinstance(ref, ComplexTensor):
        return ComplexTensor(*real_imag)
    elif is_torch_complex_tensor(ref):
        return torch.complex(*real_imag)
    else:
        raise ValueError(
            "Please update your PyTorch version to 1.9+ for complex support."
        )


def is_torch_complex_tensor(c):
    return (
        not isinstance(c, ComplexTensor) and is_torch_1_9_plus and torch.is_complex(c)
    )


def is_complex(c):
    return isinstance(c, ComplexTensor) or is_torch_complex_tensor(c)


def to_double(c):
    if not isinstance(c, ComplexTensor) and is_torch_1_9_plus and torch.is_complex(c):
        return c.to(dtype=torch.complex128)
    else:
        return c.double()


def to_float(c):
    if not isinstance(c, ComplexTensor) and is_torch_1_9_plus and torch.is_complex(c):
        return c.to(dtype=torch.complex64)
    else:
        return c.float()


def cat(seq: Sequence[Union[ComplexTensor, torch.Tensor]], *args, **kwargs):
    if not isinstance(seq, (list, tuple)):
        raise TypeError(
            "cat(): argument 'tensors' (position 1) must be tuple of Tensors, "
            "not Tensor"
        )
    if isinstance(seq[0], ComplexTensor):
        return FC.cat(seq, *args, **kwargs)
    else:
        return torch.cat(seq, *args, **kwargs)


def complex_norm(
    c: Union[torch.Tensor, ComplexTensor], dim=-1, keepdim=False
) -> torch.Tensor:
    if not is_complex(c):
        raise TypeError("Input is not a complex tensor.")
<<<<<<< HEAD
    return torch.sqrt((c.real**2 + c.imag**2).sum(dim=-1, keepdim=True) + EPS)
=======
    if is_torch_complex_tensor(c):
        return torch.norm(c, dim=dim, keepdim=keepdim)
    else:
        return torch.sqrt(
            (c.real**2 + c.imag**2).sum(dim=dim, keepdim=keepdim) + EPS
        )
>>>>>>> 16f2cd33


def einsum(equation, *operands):
    # NOTE: Do not mix ComplexTensor and torch.complex in the input!
    # NOTE (wangyou): Until PyTorch 1.9.0, torch.einsum does not support
    # mixed input with complex and real tensors.
    if len(operands) == 1:
        if isinstance(operands[0], (tuple, list)):
            operands = operands[0]
        complex_module = FC if isinstance(operands[0], ComplexTensor) else torch
        return complex_module.einsum(equation, *operands)
    elif len(operands) != 2:
        op0 = operands[0]
        same_type = all(op.dtype == op0.dtype for op in operands[1:])
        if same_type:
            _einsum = FC.einsum if isinstance(op0, ComplexTensor) else torch.einsum
            return _einsum(equation, *operands)
        else:
            raise ValueError("0 or More than 2 operands are not supported.")
    a, b = operands
    if isinstance(a, ComplexTensor) or isinstance(b, ComplexTensor):
        return FC.einsum(equation, a, b)
    elif is_torch_1_9_plus and (torch.is_complex(a) or torch.is_complex(b)):
        if not torch.is_complex(a):
            o_real = torch.einsum(equation, a, b.real)
            o_imag = torch.einsum(equation, a, b.imag)
            return torch.complex(o_real, o_imag)
        elif not torch.is_complex(b):
            o_real = torch.einsum(equation, a.real, b)
            o_imag = torch.einsum(equation, a.imag, b)
            return torch.complex(o_real, o_imag)
        else:
            return torch.einsum(equation, a, b)
    else:
        return torch.einsum(equation, a, b)


def inverse(
    c: Union[torch.Tensor, ComplexTensor]
) -> Union[torch.Tensor, ComplexTensor]:
    if isinstance(c, ComplexTensor):
        return c.inverse2()
    else:
        return c.inverse()


def matmul(
    a: Union[torch.Tensor, ComplexTensor], b: Union[torch.Tensor, ComplexTensor]
) -> Union[torch.Tensor, ComplexTensor]:
    # NOTE: Do not mix ComplexTensor and torch.complex in the input!
    # NOTE (wangyou): Until PyTorch 1.9.0, torch.matmul does not support
    # multiplication between complex and real tensors.
    if isinstance(a, ComplexTensor) or isinstance(b, ComplexTensor):
        return FC.matmul(a, b)
    elif is_torch_1_9_plus and (torch.is_complex(a) or torch.is_complex(b)):
        if not torch.is_complex(a):
            o_real = torch.matmul(a, b.real)
            o_imag = torch.matmul(a, b.imag)
            return torch.complex(o_real, o_imag)
        elif not torch.is_complex(b):
            o_real = torch.matmul(a.real, b)
            o_imag = torch.matmul(a.imag, b)
            return torch.complex(o_real, o_imag)
        else:
            return torch.matmul(a, b)
    else:
        return torch.matmul(a, b)


def trace(a: Union[torch.Tensor, ComplexTensor]):
    # NOTE (wangyou): until PyTorch 1.9.0, torch.trace does not
    # support bacth processing. Use FC.trace() as fallback.
    return FC.trace(a)


def reverse(a: Union[torch.Tensor, ComplexTensor], dim=0):
    if isinstance(a, ComplexTensor):
        return FC.reverse(a, dim=dim)
    else:
        return torch.flip(a, dims=(dim,))


def solve(b: Union[torch.Tensor, ComplexTensor], a: Union[torch.Tensor, ComplexTensor]):
    """Solve the linear equation ax = b."""
    # NOTE: Do not mix ComplexTensor and torch.complex in the input!
    # NOTE (wangyou): Until PyTorch 1.9.0, torch.solve does not support
    # mixed input with complex and real tensors.
    if isinstance(a, ComplexTensor) or isinstance(b, ComplexTensor):
        if isinstance(a, ComplexTensor) and isinstance(b, ComplexTensor):
            return FC.solve(b, a, return_LU=False)
        else:
            return matmul(inverse(a), b)
    elif is_torch_1_9_plus and (torch.is_complex(a) or torch.is_complex(b)):
        if torch.is_complex(a) and torch.is_complex(b):
            return torch.linalg.solve(a, b)
        else:
            return matmul(inverse(a), b)
    else:
        if is_torch_1_8_plus:
            return torch.linalg.solve(a, b)
        else:
            return torch.solve(b, a)[0]


def stack(seq: Sequence[Union[ComplexTensor, torch.Tensor]], *args, **kwargs):
    if not isinstance(seq, (list, tuple)):
        raise TypeError(
            "stack(): argument 'tensors' (position 1) must be tuple of Tensors, "
            "not Tensor"
        )
    if isinstance(seq[0], ComplexTensor):
        return FC.stack(seq, *args, **kwargs)
    else:
        return torch.stack(seq, *args, **kwargs)<|MERGE_RESOLUTION|>--- conflicted
+++ resolved
@@ -69,16 +69,12 @@
 ) -> torch.Tensor:
     if not is_complex(c):
         raise TypeError("Input is not a complex tensor.")
-<<<<<<< HEAD
-    return torch.sqrt((c.real**2 + c.imag**2).sum(dim=-1, keepdim=True) + EPS)
-=======
     if is_torch_complex_tensor(c):
         return torch.norm(c, dim=dim, keepdim=keepdim)
     else:
         return torch.sqrt(
             (c.real**2 + c.imag**2).sum(dim=dim, keepdim=keepdim) + EPS
         )
->>>>>>> 16f2cd33
 
 
 def einsum(equation, *operands):
