--- conflicted
+++ resolved
@@ -1,10 +1,7 @@
 #!/usr/bin/env python3
 import argparse
 import logging
-<<<<<<< HEAD
-=======
 import math
->>>>>>> 57c05436
 import sys
 from pathlib import Path
 from typing import List, Optional, Sequence, Tuple, Union
