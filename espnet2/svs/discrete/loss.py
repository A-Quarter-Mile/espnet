--- conflicted
+++ resolved
@@ -105,13 +105,9 @@
             ).reshape(-1, dim)
             if self.predict_pitch:
                 p_outs = p_outs.masked_select(out_masks)
-<<<<<<< HEAD
                 ps = ps.masked_select(out_masks)   
             out_masks = make_non_pad_mask(olens).to(ys.device)
             ys = ys.masked_select(out_masks)
-=======
-                ps = ps.masked_select(out_masks)
->>>>>>> f2dd41bb
 
         # calculate loss
         CE_loss = self.cross_entropy(before_outs, ys)
