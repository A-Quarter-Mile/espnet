--- conflicted
+++ resolved
@@ -150,12 +150,8 @@
                     score=0.0,
                     scores=init_scores,
                     states=init_states,
-<<<<<<< HEAD
-                    yseq=torch.tensor([self.sos], device=x.device),
                     hs=[],
-=======
                     yseq=torch.tensor(primer, device=x.device),
->>>>>>> d26489ef
                 )
             ]
         )
